"""
Default values, default units, allowed units, allowed ranges and/or values
for the parameters used by the sensitivity calculator.
"""

<<<<<<< HEAD
from enum import Enum
# from collections import namedtuple
import astropy.units as u

# BaseDataType = namedtuple(
#     'BaseDataType',
#     ['default_value', 'default_unit', 'lower_value', 'upper_value',
#
# )
=======
from dataclasses import dataclass
import astropy.units as u

>>>>>>> 83cc2dff

@dataclass
class DataType:
    default_value: float = None
    default_unit: str = None
    lower_value: float = None
    lower_value_is_floor: bool = False
    upper_value: float = None
    upper_value_is_ceil: bool = False
    allowed_values: list = None
    units: list[str] = None


integration_time = DataType(
    default_value=100,
    default_unit=str(u.s),
    lower_value=1,
    upper_value=float('inf'),
    upper_value_is_ceil=True,
    units=[str(u.s), str(u.min), str(u.h)]
)

sensitivity = DataType(
    default_value=0.3,
    default_unit=str(u.mJy),
    lower_value=0,
    lower_value_is_floor=True,
    upper_value=float('inf'),
    upper_value_is_ceil=True,
    units=[str(unit) for unit in [u.uJy, u.mJy, u.Jy]]
)

# TODO: include km/s. Will have to provide suitable conversion logic
bandwidth = DataType(
    default_value=100,
    default_unit=str(u.MHz),
    lower_value=0,
    lower_value_is_floor=True,
    upper_value=float('inf'),
    upper_value_is_ceil=True,
    units=[str(unit) for unit in [u.Hz, u.kHz, u.MHz, u.GHz]]
)

obs_frequency = DataType(
    default_value=100,
    default_unit=str(u.GHz),
    lower_value=35,
    upper_value=950,
    units=[str(u.GHz)]
)

n_pol = DataType(
    default_value=2,
    allowed_values=[1, 2]
)

weather = DataType(
    default_value=25,
    lower_value=5,
    upper_value=95
)

elevation = DataType(
    default_value=45,
    default_unit=str(u.deg),
    lower_value=25,
    upper_value=85,
    units=[str(u.deg)]
)

g = DataType(
    default_value=1
)

surface_rms = DataType(
    default_value=25,
    default_unit=str(u.micron)
)


dish_radius = DataType(
    default_value=25,
    default_unit=str(u.m),
    lower_value=1,
    upper_value=100,
    units=[str(u.m)]
)

t_amb = DataType(
    default_value=270,
    default_unit=str(u.K)
)

eta_eff = DataType(
    default_value=0.8
)

eta_ill = DataType(
    default_value=0.8
)

eta_spill = DataType(
    default_value=0.95
)

eta_block = DataType(
    default_value=0.94
)

eta_pol = DataType(
    default_value=0.99
)

eta_r = DataType(
    default_value=1
)

eta_q = DataType(
    default_value=0.96
)

t_cmb = DataType(
    default_value=2.73,
    default_unit=str(u.K)
)


####################################################################
# Data types and their labels, default values, default units, etc. #
####################################################################

<<<<<<< HEAD
class IntegrationTime(BaseDataType):
    UPPER_VALUE_IS_CEIL = "True"
    DEFAULT_VALUE = 100
    DEFAULT_UNIT = str(u.s)
    LOWER_VALUE = 1
    UNITS = [str(u.s), str(u.min), str(u.h)]
    UPPER_VALUE = float('inf')


class Sensitivity(BaseDataType):
    DEFAULT_VALUE = 0.3
    DEFAULT_UNIT = str(u.mJy)
    LOWER_VALUE = 0
    LOWER_VALUE_IS_FLOOR = True
    UPPER_VALUE = float('inf')
    UPPER_VALUE_IS_CEIL = True
    UNITS = [str(unit) for unit in [u.uJy, u.mJy, u.Jy]]


class Bandwidth(BaseDataType):
    DEFAULT_VALUE = 100
    DEFAULT_UNIT = str(u.MHz)
    LOWER_VALUE = 0
    LOWER_VALUE_IS_FLOOR = True
    UPPER_VALUE = float('inf')
    UPPER_VALUE_IS_CEIL = True
    # TODO: include km/s. Will have to provide suitable conversion logic
    UNITS = [str(unit) for unit in [u.Hz, u.kHz, u.MHz, u.GHz]]


class ObsFrequency(BaseDataType):
    DEFAULT_VALUE = 100
    DEFAULT_UNIT = str(u.GHz)
    LOWER_VALUE = 35
    UPPER_VALUE = 950
    UNITS = [str(u.GHz)]


class NPol(BaseDataType):
    DEFAULT_VALUE = 2
    ALLOWED_VALUES = [1, 2]


class Weather(BaseDataType):
    DEFAULT_VALUE = 25
    LOWER_VALUE = 5
    UPPER_VALUE = 95


class Elevation(BaseDataType):
    DEFAULT_VALUE = 45
    DEFAULT_UNIT = str(u.deg)
    LOWER_VALUE = 25
    UPPER_VALUE = 85
    UNITS = [str(u.deg)]


class G(BaseDataType):
    DEFAULT_VALUE = 1


class SurfaceRMS(BaseDataType):
    DEFAULT_VALUE = 25
    DEFAULT_UNIT = str(u.micron)


class DishRadius(BaseDataType):
    DEFAULT_VALUE = 25
    DEFAULT_UNIT = str(u.m)
    LOWER_VALUE = 1
    UPPER_VALUE = 100
    UNITS = [str(u.m)]


class TAmb(BaseDataType):
    DEFAULT_VALUE = 270
    DEFAULT_UNIT = str(u.K)


class EtaEff(BaseDataType):
    DEFAULT_VALUE = 0.8


class EtaIll(BaseDataType):
    DEFAULT_VALUE = 0.8


class EtaSpill(BaseDataType):
    DEFAULT_VALUE = 0.95


class EtaBlock(BaseDataType):
    DEFAULT_VALUE = 0.94


class EtaPol(BaseDataType):
    DEFAULT_VALUE = 0.99


class EtaR(BaseDataType):
    DEFAULT_VALUE = 1


class EtaQ(BaseDataType):
    DEFAULT_VALUE = 0.96


class TCmb(BaseDataType):
    DEFAULT_VALUE = 2.73
    DEFAULT_UNIT = str(u.K)
=======
# class IntegrationTime(BaseDataType):
#     DEFAULT_VALUE = 100
#     DEFAULT_UNIT = str(u.s)
#     LOWER_VALUE = 1
#     UPPER_VALUE = float('inf')
#     UPPER_VALUE_IS_CEIL = True
#     UNITS = [str(u.s), str(u.min), str(u.h)]
#
#
# class Sensitivity(BaseDataType):
#     DEFAULT_VALUE = 0.3
#     DEFAULT_UNIT = str(u.mJy)
#     LOWER_VALUE = 0
#     LOWER_VALUE_IS_FLOOR = True
#     UPPER_VALUE = float('inf')
#     UPPER_VALUE_IS_CEIL = True
#     UNITS = [str(unit) for unit in [u.uJy, u.mJy, u.Jy]]
#
#
# class Bandwidth(BaseDataType):
#     DEFAULT_VALUE = 100
#     DEFAULT_UNIT = str(u.MHz)
#     LOWER_VALUE = 0
#     LOWER_VALUE_IS_FLOOR = True
#     UPPER_VALUE = float('inf')
#     UPPER_VALUE_IS_CEIL = True
#     # TODO: include km/s. Will have to provide suitable conversion logic
#     UNITS = [str(unit) for unit in [u.Hz, u.kHz, u.MHz, u.GHz]]
#
#
# class ObsFrequency(BaseDataType):
#     DEFAULT_VALUE = 100
#     DEFAULT_UNIT = str(u.GHz)
#     LOWER_VALUE = 35
#     UPPER_VALUE = 950
#     UNITS = [str(u.GHz)]
#
#
# class NPol(BaseDataType):
#     DEFAULT_VALUE = 2
#     ALLOWED_VALUES = [1, 2]
#
#
# class Weather(BaseDataType):
#     DEFAULT_VALUE = 25
#     LOWER_VALUE = 5
#     UPPER_VALUE = 95
#
#
# class Elevation(BaseDataType):
#     DEFAULT_VALUE = 45
#     DEFAULT_UNIT = str(u.deg)
#     LOWER_VALUE = 25
#     UPPER_VALUE = 85
#     UNITS = [str(u.deg)]
#
#
# class G(BaseDataType):
#     DEFAULT_VALUE = 1
#
#
# class SurfaceRMS(BaseDataType):
#     DEFAULT_VALUE = 25
#     DEFAULT_UNIT = str(u.micron)
#
#
# class DishRadius(BaseDataType):
#     DEFAULT_VALUE = 25
#     DEFAULT_UNIT = str(u.m)
#     LOWER_VALUE = 1
#     UPPER_VALUE = 100
#     UNITS = [str(u.m)]
#
#
# class TAmb(BaseDataType):
#     DEFAULT_VALUE = 270
#     DEFAULT_UNIT = str(u.K)
#
#
# class EtaEff(BaseDataType):
#     DEFAULT_VALUE = 0.8
#
#
# class EtaIll(BaseDataType):
#     DEFAULT_VALUE = 0.8
#
#
# class EtaSpill(BaseDataType):
#     DEFAULT_VALUE = 0.95
#
#
# class EtaBlock(BaseDataType):
#     DEFAULT_VALUE = 0.94
#
#
# class EtaPol(BaseDataType):
#     DEFAULT_VALUE = 0.99
#
#
# class EtaR(BaseDataType):
#     DEFAULT_VALUE = 1
#
#
# class EtaQ(BaseDataType):
#     DEFAULT_VALUE = 0.96
#
#
# class TCmb(BaseDataType):
#     DEFAULT_VALUE = 2.73
#     DEFAULT_UNIT = str(u.K)
>>>>>>> 83cc2dff


# Dictionary mapping parameters to their corresponding data type Enum
# dictionary representation
# param_data_type_dicts = {
#     't_int': IntegrationTime.to_dict(),
#     'sensitivity': Sensitivity.to_dict(),
#     'bandwidth': Bandwidth.to_dict(),
#     'obs_freq': ObsFrequency.to_dict(),
#     'n_pol': NPol.to_dict(),
#     'weather': Weather.to_dict(),
#     'elevation': Elevation.to_dict(),
#     'g': G.to_dict(),
#     'surface_rms': SurfaceRMS.to_dict(),
#     'dish_radius': DishRadius.to_dict(),
#     'T_amb': TAmb.to_dict(),
#     'eta_eff': EtaEff.to_dict(),
#     'eta_ill': EtaIll.to_dict(),
#     'eta_spill': EtaSpill.to_dict(),
#     'eta_block': EtaBlock.to_dict(),
#     'eta_pol': EtaPol.to_dict(),
#     'eta_r': EtaR.to_dict(),
#     'eta_q': EtaQ.to_dict(),
#     'T_cmb': TCmb.to_dict(),
# }

param_data_type_dicts = {
    't_int': integration_time,
    'sensitivity': sensitivity,
    'bandwidth': bandwidth,
    'obs_freq': obs_frequency,
    'n_pol': n_pol,
    'weather': weather,
    'elevation': elevation,
    'g': g,
    'surface_rms': surface_rms,
    'dish_radius': dish_radius,
    'T_amb': t_amb,
    'eta_eff': eta_eff,
    'eta_ill': eta_ill,
    'eta_spill': eta_spill,
    'eta_block': eta_block,
    'eta_pol': eta_pol,
    'eta_r': eta_r,
    'eta_q': eta_q,
    'T_cmb': t_cmb,
}<|MERGE_RESOLUTION|>--- conflicted
+++ resolved
@@ -3,21 +3,9 @@
 for the parameters used by the sensitivity calculator.
 """
 
-<<<<<<< HEAD
-from enum import Enum
-# from collections import namedtuple
-import astropy.units as u
-
-# BaseDataType = namedtuple(
-#     'BaseDataType',
-#     ['default_value', 'default_unit', 'lower_value', 'upper_value',
-#
-# )
-=======
 from dataclasses import dataclass
 import astropy.units as u
 
->>>>>>> 83cc2dff
 
 @dataclass
 class DataType:
@@ -144,123 +132,6 @@
     default_unit=str(u.K)
 )
 
-
-####################################################################
-# Data types and their labels, default values, default units, etc. #
-####################################################################
-
-<<<<<<< HEAD
-class IntegrationTime(BaseDataType):
-    UPPER_VALUE_IS_CEIL = "True"
-    DEFAULT_VALUE = 100
-    DEFAULT_UNIT = str(u.s)
-    LOWER_VALUE = 1
-    UNITS = [str(u.s), str(u.min), str(u.h)]
-    UPPER_VALUE = float('inf')
-
-
-class Sensitivity(BaseDataType):
-    DEFAULT_VALUE = 0.3
-    DEFAULT_UNIT = str(u.mJy)
-    LOWER_VALUE = 0
-    LOWER_VALUE_IS_FLOOR = True
-    UPPER_VALUE = float('inf')
-    UPPER_VALUE_IS_CEIL = True
-    UNITS = [str(unit) for unit in [u.uJy, u.mJy, u.Jy]]
-
-
-class Bandwidth(BaseDataType):
-    DEFAULT_VALUE = 100
-    DEFAULT_UNIT = str(u.MHz)
-    LOWER_VALUE = 0
-    LOWER_VALUE_IS_FLOOR = True
-    UPPER_VALUE = float('inf')
-    UPPER_VALUE_IS_CEIL = True
-    # TODO: include km/s. Will have to provide suitable conversion logic
-    UNITS = [str(unit) for unit in [u.Hz, u.kHz, u.MHz, u.GHz]]
-
-
-class ObsFrequency(BaseDataType):
-    DEFAULT_VALUE = 100
-    DEFAULT_UNIT = str(u.GHz)
-    LOWER_VALUE = 35
-    UPPER_VALUE = 950
-    UNITS = [str(u.GHz)]
-
-
-class NPol(BaseDataType):
-    DEFAULT_VALUE = 2
-    ALLOWED_VALUES = [1, 2]
-
-
-class Weather(BaseDataType):
-    DEFAULT_VALUE = 25
-    LOWER_VALUE = 5
-    UPPER_VALUE = 95
-
-
-class Elevation(BaseDataType):
-    DEFAULT_VALUE = 45
-    DEFAULT_UNIT = str(u.deg)
-    LOWER_VALUE = 25
-    UPPER_VALUE = 85
-    UNITS = [str(u.deg)]
-
-
-class G(BaseDataType):
-    DEFAULT_VALUE = 1
-
-
-class SurfaceRMS(BaseDataType):
-    DEFAULT_VALUE = 25
-    DEFAULT_UNIT = str(u.micron)
-
-
-class DishRadius(BaseDataType):
-    DEFAULT_VALUE = 25
-    DEFAULT_UNIT = str(u.m)
-    LOWER_VALUE = 1
-    UPPER_VALUE = 100
-    UNITS = [str(u.m)]
-
-
-class TAmb(BaseDataType):
-    DEFAULT_VALUE = 270
-    DEFAULT_UNIT = str(u.K)
-
-
-class EtaEff(BaseDataType):
-    DEFAULT_VALUE = 0.8
-
-
-class EtaIll(BaseDataType):
-    DEFAULT_VALUE = 0.8
-
-
-class EtaSpill(BaseDataType):
-    DEFAULT_VALUE = 0.95
-
-
-class EtaBlock(BaseDataType):
-    DEFAULT_VALUE = 0.94
-
-
-class EtaPol(BaseDataType):
-    DEFAULT_VALUE = 0.99
-
-
-class EtaR(BaseDataType):
-    DEFAULT_VALUE = 1
-
-
-class EtaQ(BaseDataType):
-    DEFAULT_VALUE = 0.96
-
-
-class TCmb(BaseDataType):
-    DEFAULT_VALUE = 2.73
-    DEFAULT_UNIT = str(u.K)
-=======
 # class IntegrationTime(BaseDataType):
 #     DEFAULT_VALUE = 100
 #     DEFAULT_UNIT = str(u.s)
@@ -371,32 +242,7 @@
 # class TCmb(BaseDataType):
 #     DEFAULT_VALUE = 2.73
 #     DEFAULT_UNIT = str(u.K)
->>>>>>> 83cc2dff
-
-
-# Dictionary mapping parameters to their corresponding data type Enum
-# dictionary representation
-# param_data_type_dicts = {
-#     't_int': IntegrationTime.to_dict(),
-#     'sensitivity': Sensitivity.to_dict(),
-#     'bandwidth': Bandwidth.to_dict(),
-#     'obs_freq': ObsFrequency.to_dict(),
-#     'n_pol': NPol.to_dict(),
-#     'weather': Weather.to_dict(),
-#     'elevation': Elevation.to_dict(),
-#     'g': G.to_dict(),
-#     'surface_rms': SurfaceRMS.to_dict(),
-#     'dish_radius': DishRadius.to_dict(),
-#     'T_amb': TAmb.to_dict(),
-#     'eta_eff': EtaEff.to_dict(),
-#     'eta_ill': EtaIll.to_dict(),
-#     'eta_spill': EtaSpill.to_dict(),
-#     'eta_block': EtaBlock.to_dict(),
-#     'eta_pol': EtaPol.to_dict(),
-#     'eta_r': EtaR.to_dict(),
-#     'eta_q': EtaQ.to_dict(),
-#     'T_cmb': TCmb.to_dict(),
-# }
+
 
 param_data_type_dicts = {
     't_int': integration_time,
