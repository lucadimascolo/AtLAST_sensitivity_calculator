"""
Default values, default units, allowed units, allowed ranges and/or values
for the parameters used by the sensitivity calculator.
"""

from dataclasses import dataclass
import astropy.units as u


@dataclass
class DataType:
    default_value: float = None
    default_unit: str = None
    lower_value: float = None
    lower_value_is_floor: bool = False
    upper_value: float = None
    upper_value_is_ceil: bool = False
    allowed_values: list = None
    units: list[str] = None


integration_time = DataType(
    default_value=100,
    default_unit=str(u.s),
    lower_value=1,
    upper_value=float('inf'),
    upper_value_is_ceil=True,
    units=[str(u.s), str(u.min), str(u.h)]
)

sensitivity = DataType(
    default_value=1.7,
    default_unit=str(u.mJy),
    lower_value=0,
    lower_value_is_floor=True,
    upper_value=float('inf'),
    upper_value_is_ceil=True,
    units=[str(unit) for unit in [u.uJy, u.mJy, u.Jy]]
)

# TODO: include km/s. Will have to provide suitable conversion logic
bandwidth = DataType(
    default_value=100,
    default_unit=str(u.MHz),
    lower_value=0,
    lower_value_is_floor=True,
    upper_value=float('inf'),
    upper_value_is_ceil=True,
    units=[str(unit) for unit in [u.Hz, u.kHz, u.MHz, u.GHz]]
)

obs_frequency = DataType(
    default_value=100,
    default_unit=str(u.GHz),
    lower_value=35,
    upper_value=950,
    units=[str(u.GHz)]
)

n_pol = DataType(
    default_value=2,
    allowed_values=[1, 2]
)

weather = DataType(
    default_value=25,
    lower_value=5,
    upper_value=95
)

elevation = DataType(
    default_value=45,
    default_unit=str(u.deg),
    lower_value=25,
    upper_value=85,
    units=[str(u.deg)]
)

g = DataType(
    default_value=1
)

surface_rms = DataType(
    default_value=25,
    default_unit=str(u.micron)
)


dish_radius = DataType(
    default_value=25,
    default_unit=str(u.m),
    lower_value=1,
    upper_value=100,
    units=[str(u.m)]
)

t_amb = DataType(
    default_value=270,
    default_unit=str(u.K)
)

eta_eff = DataType(
    default_value=0.8
)

eta_ill = DataType(
    default_value=0.8
)

eta_spill = DataType(
    default_value=0.95
)

eta_block = DataType(
    default_value=0.94
)

eta_pol = DataType(
    default_value=0.99
)

eta_r = DataType(
    default_value=1
)

eta_q = DataType(
    default_value=0.96
)

t_cmb = DataType(
    default_value=2.73,
    default_unit=str(u.K)
)

<<<<<<< HEAD
# class IntegrationTime(BaseDataType):
#     DEFAULT_VALUE = 100
#     DEFAULT_UNIT = str(u.s)
#     LOWER_VALUE = 1
#     UPPER_VALUE = float('inf')
#     UPPER_VALUE_IS_CEIL = True
#     UNITS = [str(u.s), str(u.min), str(u.h)]
#
#
# class Sensitivity(BaseDataType):
#     DEFAULT_VALUE = 0.3
#     DEFAULT_UNIT = str(u.mJy)
#     LOWER_VALUE = 0
#     LOWER_VALUE_IS_FLOOR = True
#     UPPER_VALUE = float('inf')
#     UPPER_VALUE_IS_CEIL = True
#     UNITS = [str(unit) for unit in [u.uJy, u.mJy, u.Jy]]
#
#
# class Bandwidth(BaseDataType):
#     DEFAULT_VALUE = 100
#     DEFAULT_UNIT = str(u.MHz)
#     LOWER_VALUE = 0
#     LOWER_VALUE_IS_FLOOR = True
#     UPPER_VALUE = float('inf')
#     UPPER_VALUE_IS_CEIL = True
#     # TODO: include km/s. Will have to provide suitable conversion logic
#     UNITS = [str(unit) for unit in [u.Hz, u.kHz, u.MHz, u.GHz]]
#
#
# class ObsFrequency(BaseDataType):
#     DEFAULT_VALUE = 100
#     DEFAULT_UNIT = str(u.GHz)
#     LOWER_VALUE = 35
#     UPPER_VALUE = 950
#     UNITS = [str(u.GHz)]
#
#
# class NPol(BaseDataType):
#     DEFAULT_VALUE = 2
#     ALLOWED_VALUES = [1, 2]
#
#
# class Weather(BaseDataType):
#     DEFAULT_VALUE = 25
#     LOWER_VALUE = 5
#     UPPER_VALUE = 95
#
#
# class Elevation(BaseDataType):
#     DEFAULT_VALUE = 45
#     DEFAULT_UNIT = str(u.deg)
#     LOWER_VALUE = 25
#     UPPER_VALUE = 85
#     UNITS = [str(u.deg)]
#
#
# class G(BaseDataType):
#     DEFAULT_VALUE = 1
#
#
# class SurfaceRMS(BaseDataType):
#     DEFAULT_VALUE = 25
#     DEFAULT_UNIT = str(u.micron)
#
#
# class DishRadius(BaseDataType):
#     DEFAULT_VALUE = 25
#     DEFAULT_UNIT = str(u.m)
#     LOWER_VALUE = 1
#     UPPER_VALUE = 100
#     UNITS = [str(u.m)]
#
#
# class TAmb(BaseDataType):
#     DEFAULT_VALUE = 270
#     DEFAULT_UNIT = str(u.K)
#
#
# class EtaEff(BaseDataType):
#     DEFAULT_VALUE = 0.8
#
#
# class EtaIll(BaseDataType):
#     DEFAULT_VALUE = 0.8
#
#
# class EtaSpill(BaseDataType):
#     DEFAULT_VALUE = 0.95
#
#
# class EtaBlock(BaseDataType):
#     DEFAULT_VALUE = 0.94
#
#
# class EtaPol(BaseDataType):
#     DEFAULT_VALUE = 0.99
#
#
# class EtaR(BaseDataType):
#     DEFAULT_VALUE = 1
#
#
# class EtaQ(BaseDataType):
#     DEFAULT_VALUE = 0.96
#
#
# class TCmb(BaseDataType):
#     DEFAULT_VALUE = 2.73
#     DEFAULT_UNIT = str(u.K)


=======
>>>>>>> 2d05f548
param_data_type_dicts = {
    't_int': integration_time,
    'sensitivity': sensitivity,
    'bandwidth': bandwidth,
    'obs_freq': obs_frequency,
    'n_pol': n_pol,
    'weather': weather,
    'elevation': elevation,
    'g': g,
    'surface_rms': surface_rms,
    'dish_radius': dish_radius,
    'T_amb': t_amb,
    'eta_eff': eta_eff,
    'eta_ill': eta_ill,
    'eta_spill': eta_spill,
    'eta_block': eta_block,
    'eta_pol': eta_pol,
    'eta_r': eta_r,
    'eta_q': eta_q,
    'T_cmb': t_cmb,
}<|MERGE_RESOLUTION|>--- conflicted
+++ resolved
@@ -132,121 +132,6 @@
     default_unit=str(u.K)
 )
 
-<<<<<<< HEAD
-# class IntegrationTime(BaseDataType):
-#     DEFAULT_VALUE = 100
-#     DEFAULT_UNIT = str(u.s)
-#     LOWER_VALUE = 1
-#     UPPER_VALUE = float('inf')
-#     UPPER_VALUE_IS_CEIL = True
-#     UNITS = [str(u.s), str(u.min), str(u.h)]
-#
-#
-# class Sensitivity(BaseDataType):
-#     DEFAULT_VALUE = 0.3
-#     DEFAULT_UNIT = str(u.mJy)
-#     LOWER_VALUE = 0
-#     LOWER_VALUE_IS_FLOOR = True
-#     UPPER_VALUE = float('inf')
-#     UPPER_VALUE_IS_CEIL = True
-#     UNITS = [str(unit) for unit in [u.uJy, u.mJy, u.Jy]]
-#
-#
-# class Bandwidth(BaseDataType):
-#     DEFAULT_VALUE = 100
-#     DEFAULT_UNIT = str(u.MHz)
-#     LOWER_VALUE = 0
-#     LOWER_VALUE_IS_FLOOR = True
-#     UPPER_VALUE = float('inf')
-#     UPPER_VALUE_IS_CEIL = True
-#     # TODO: include km/s. Will have to provide suitable conversion logic
-#     UNITS = [str(unit) for unit in [u.Hz, u.kHz, u.MHz, u.GHz]]
-#
-#
-# class ObsFrequency(BaseDataType):
-#     DEFAULT_VALUE = 100
-#     DEFAULT_UNIT = str(u.GHz)
-#     LOWER_VALUE = 35
-#     UPPER_VALUE = 950
-#     UNITS = [str(u.GHz)]
-#
-#
-# class NPol(BaseDataType):
-#     DEFAULT_VALUE = 2
-#     ALLOWED_VALUES = [1, 2]
-#
-#
-# class Weather(BaseDataType):
-#     DEFAULT_VALUE = 25
-#     LOWER_VALUE = 5
-#     UPPER_VALUE = 95
-#
-#
-# class Elevation(BaseDataType):
-#     DEFAULT_VALUE = 45
-#     DEFAULT_UNIT = str(u.deg)
-#     LOWER_VALUE = 25
-#     UPPER_VALUE = 85
-#     UNITS = [str(u.deg)]
-#
-#
-# class G(BaseDataType):
-#     DEFAULT_VALUE = 1
-#
-#
-# class SurfaceRMS(BaseDataType):
-#     DEFAULT_VALUE = 25
-#     DEFAULT_UNIT = str(u.micron)
-#
-#
-# class DishRadius(BaseDataType):
-#     DEFAULT_VALUE = 25
-#     DEFAULT_UNIT = str(u.m)
-#     LOWER_VALUE = 1
-#     UPPER_VALUE = 100
-#     UNITS = [str(u.m)]
-#
-#
-# class TAmb(BaseDataType):
-#     DEFAULT_VALUE = 270
-#     DEFAULT_UNIT = str(u.K)
-#
-#
-# class EtaEff(BaseDataType):
-#     DEFAULT_VALUE = 0.8
-#
-#
-# class EtaIll(BaseDataType):
-#     DEFAULT_VALUE = 0.8
-#
-#
-# class EtaSpill(BaseDataType):
-#     DEFAULT_VALUE = 0.95
-#
-#
-# class EtaBlock(BaseDataType):
-#     DEFAULT_VALUE = 0.94
-#
-#
-# class EtaPol(BaseDataType):
-#     DEFAULT_VALUE = 0.99
-#
-#
-# class EtaR(BaseDataType):
-#     DEFAULT_VALUE = 1
-#
-#
-# class EtaQ(BaseDataType):
-#     DEFAULT_VALUE = 0.96
-#
-#
-# class TCmb(BaseDataType):
-#     DEFAULT_VALUE = 2.73
-#     DEFAULT_UNIT = str(u.K)
-
-
-=======
->>>>>>> 2d05f548
 param_data_type_dicts = {
     't_int': integration_time,
     'sensitivity': sensitivity,
