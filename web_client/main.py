import os
import uvicorn
from fastapi import FastAPI, HTTPException, Request
from fastapi.responses import HTMLResponse, JSONResponse
from fastapi.templating import Jinja2Templates
from fastapi.staticfiles import StaticFiles
from web_client.schemas import APIUserInput
from web_client import utils, calculator
import web_client.context_processors as cp

os.chdir(os.path.dirname(__file__))

app = FastAPI(
    title="AtLast Sensitivity Calculator",
    version=utils.VERSION,
    swagger_ui_parameters={"defaultModelsExpandDepth": -1}
)

version = f'v{utils.version_num_for_url()}'
paths = {
    'sensitivity': f'/{version}/sensitivity',
    'integration_time': f'/{version}/integration-time',
    'param_values_units': f'/{version}/param-values-units'
}

templates = Jinja2Templates(directory="templates",
                            context_processors=[cp.invalid_message_processor,
                                                cp.default_values_processor,
                                                cp.default_units_processor,
                                                cp.allowed_range_processor,
                                                cp.api_version,
                                                ])

app.mount("/static", StaticFiles(directory="static"), name="static")
app.mount("/scripts", StaticFiles(directory="scripts"), name="scripts")


@app.get("/", response_class=HTMLResponse, include_in_schema=False)
async def sensitivity_calculator(request: Request):
    return templates.TemplateResponse("sensitivity_calculator.html",
<<<<<<< HEAD
                                      {"request": request,
                                       "params_vals_units":
                                           calculator.get_param_values_units()})
=======
                                      {"request": request})
>>>>>>> 1167991c


@app.post(paths['sensitivity'])
async def sensitivity(api_user_input: APIUserInput):

    user_input = _unpack_api_user_input(api_user_input)

    try:
        return calculator.do_calculation(user_input, "sensitivity")
    except calculator.UserInputError as e:
        raise HTTPException(status_code=400, detail=e.message)


@app.post(paths['integration_time'])
async def t_int(api_user_input: APIUserInput):

    user_input = _unpack_api_user_input(api_user_input)

    try:
        return calculator.do_calculation(user_input, "integration_time")
    except calculator.UserInputError as e:
        raise HTTPException(status_code=400, detail=e.message)


@app.get(paths['param_values_units'])
async def param_values_units():
    return JSONResponse(content=calculator.get_param_values_units())


def _unpack_api_user_input(api_user_input):
    return {
        "t_int": api_user_input.t_int,
        "sensitivity": api_user_input.sensitivity,
        "bandwidth": api_user_input.bandwidth,
        "obs_freq": api_user_input.obs_freq,
        "n_pol": api_user_input.n_pol,
        "weather": api_user_input.weather,
        "elevation": api_user_input.elevation,
    }


if __name__ == "__main__":
    uvicorn.run(app, host="0.0.0.0", port=8000)<|MERGE_RESOLUTION|>--- conflicted
+++ resolved
@@ -38,13 +38,7 @@
 @app.get("/", response_class=HTMLResponse, include_in_schema=False)
 async def sensitivity_calculator(request: Request):
     return templates.TemplateResponse("sensitivity_calculator.html",
-<<<<<<< HEAD
-                                      {"request": request,
-                                       "params_vals_units":
-                                           calculator.get_param_values_units()})
-=======
                                       {"request": request})
->>>>>>> 1167991c
 
 
 @app.post(paths['sensitivity'])
